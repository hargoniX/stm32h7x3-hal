--- conflicted
+++ resolved
@@ -16,10 +16,6 @@
 pub mod prelude;
 pub mod serial;
 pub use stm32h7::stm32h7x3;
-<<<<<<< HEAD
-pub use compile_time_calculations::*;
-pub mod adc;
-=======
 pub use stm32h7::stm32h7x3 as pac;
 pub use compile_time_calculations::*;
->>>>>>> add04b9f
+pub mod adc;